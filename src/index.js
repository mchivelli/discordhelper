--- conflicted
+++ resolved
@@ -178,8 +178,7 @@
     
     for (const guild of client.guilds.cache.values()) {
       try {
-<<<<<<< HEAD
-        // Get messages from previous day only (not last 24 hours)
+        // Get messages from previous day only (00:00–23:59) with optional source channel filtering
         let messages = [];
         const sourceChannelsEnv = process.env.DAILY_SUMMARY_SOURCE_CHANNELS;
         if (sourceChannelsEnv) {
@@ -198,10 +197,6 @@
         } else {
           messages = getPreviousDayMessages(db, guild.id, null);
         }
-=======
-        // Get messages from last 24 hours from specified channels
-        const messages = await getMessagesFromSourceChannels(db, guild, 24);
->>>>>>> cf72bd33
         
         if (!messages || messages.length < 10) {
           logger.info(`Skipping summary for ${guild.name}: insufficient messages (${messages?.length || 0})`);
@@ -213,11 +208,13 @@
         
         // Generate summary with previous day context
         logger.info(`Generating automatic summary for ${guild.name} (${messages.length} messages)`);
-        const summary = await generateChatSummary(messages, 'Last 24 Hours', guild.name, previousSummary);
-        
-        // Save to database with today's date (since this is a summary of last 24 hours)
-        const today = new Date().toISOString().split('T')[0];
-        saveChatSummary(db, guild.id, null, summary, messages.length, today);
+        const summary = await generateChatSummary(messages, 'Yesterday', guild.name, previousSummary);
+        
+        // Save to database with yesterday's date
+        const yesterday = new Date();
+        yesterday.setDate(yesterday.getDate() - 1);
+        const dateStr = yesterday.toISOString().split('T')[0];
+        saveChatSummary(db, guild.id, null, summary, messages.length, dateStr);
         
         // Find target channel - prioritize configured daily summary channel
         let targetChannel = null;
